--- conflicted
+++ resolved
@@ -1,9 +1,5 @@
-<<<<<<< HEAD
-use crate::{device::Device, sys::*, Error, Quality, Format};
-=======
-use crate::{buffer::Buffer, device::Device, sys::*, Error, Quality};
+use crate::{buffer::Buffer, device::Device, sys::*, Error, Format, Quality};
 use std::mem;
->>>>>>> 3aa4865d
 
 /// A generic ray tracing denoising filter for denoising
 /// images produces with Monte Carlo ray tracing methods
@@ -43,6 +39,12 @@
         }
     }
 
+    /// Sets the format of the input/output, default is FLOAT3
+    pub fn filter_format(&mut self, format: Format) -> &mut RayTracing<'a> {
+        self.filter_format = format.as_raw_oidn_format();
+        self
+    }
+
     /// Sets the quality of the output, the default is high.
     ///
     /// Balanced lowers the precision, if possible, however
@@ -51,12 +53,6 @@
     /// Balanced is recommended for realtime usages.
     pub fn filter_quality(&mut self, quality: Quality) -> &mut RayTracing<'a> {
         self.filter_quality = quality.as_raw_oidn_quality();
-        self
-    }
-
-    /// Sets the format of the input/output, default is FLOAT3
-    pub fn filter_format(&mut self, format: Format) -> &mut RayTracing<'a> {
-        self.filter_format = format.as_raw_oidn_format();
         self
     }
 
@@ -133,7 +129,8 @@
     /// *world-space* or *view-space* vectors with arbitrary length, values
     /// in `[-1, 1]`.
     ///
-    /// This function is the same as [RayTracing::albedo_normal] but takes buffers instead
+    /// This function is the same as [RayTracing::albedo_normal] but takes
+    /// buffers instead
     ///
     /// Returns [None] if either buffer was not created by this device
     pub fn albedo_normal_buffer(
@@ -152,7 +149,8 @@
     /// Set an input auxiliary buffer containing the albedo per pixel (three
     /// channels, values in `[0, 1]`).
     ///
-    /// This function is the same as [RayTracing::albedo] but takes buffers instead
+    /// This function is the same as [RayTracing::albedo] but takes buffers
+    /// instead
     ///
     /// Returns [None] if albedo buffer was not created by this device
     pub fn albedo_buffer(&mut self, albedo: Buffer) -> Option<&mut RayTracing<'a>> {
@@ -210,13 +208,8 @@
     /// sets the dimensions of the denoising image, if new width * new height
     /// does not equal old width * old height
     pub fn image_dimensions(&mut self, width: usize, height: usize) -> &mut RayTracing<'a> {
-<<<<<<< HEAD
         let buffer_dims = self.filter_format as usize * width * height;
-        match self.albedo {
-=======
-        let buffer_dims = 3 * width * height;
         match &self.albedo {
->>>>>>> 3aa4865d
             None => {}
             Some(buffer) => {
                 if buffer.size != buffer_dims {
@@ -253,16 +246,6 @@
     }
 
     fn execute_filter(&self, color: Option<&[f32]>, output: &mut [f32]) -> Result<(), Error> {
-<<<<<<< HEAD
-        let byte_size = self.img_dims.2 * 4;
-        let byte_stride = self.filter_format as usize * 4;
-        let row_stride = self.img_dims.0 * byte_stride;
-        println!("Filter Byte Size: {byte_size}");
-        println!("Filter Pixel stride: {byte_stride}");
-        println!("Filter Row stride: {row_stride}");
-        if let Some(alb) = self.albedo {
-            if alb.1 != self.img_dims.2 {
-=======
         let color = match color {
             None => None,
             Some(color) => Some(self.device.create_buffer(color).ok_or(Error::OutOfMemory)?),
@@ -288,9 +271,11 @@
         color: Option<&Buffer>,
         output: &mut Buffer,
     ) -> Result<(), Error> {
+        let byte_stride = self.filter_format as usize * 4;
+        let row_stride = self.img_dims.0 * byte_stride;
+
         if let Some(alb) = &self.albedo {
             if alb.size != self.img_dims.2 {
->>>>>>> 3aa4865d
                 return Err(Error::InvalidImageDimensions);
             }
             unsafe {
@@ -367,10 +352,6 @@
             return Err(Error::InvalidImageDimensions);
         }
         unsafe {
-            // Write the default values of output to buffer. If default values in output buffer are 1,
-            // this preserves the alpha channel if it exists.
-            let out_ptr = output.as_ptr();
-            oidnWriteBuffer(output_buffer, 0, byte_size, out_ptr as *const _);
             oidnSetFilterImage(
                 self.handle,
                 b"output\0" as *const _ as _,
